//  Copyright (c) 2018-present, GM Cruise LLC
//
//  This source code is licensed under the Apache License, Version 2.0,
//  found in the LICENSE file in the root directory of this source tree.
//  You may not use this file except in compliance with the License.

import React, { useState } from "react";
import { Link } from "react-router-dom";
import styled from "styled-components";

import WorldviewCodeEditor from "./jsx/WorldviewCodeEditor";
import Slider from "./utils/Slider";

const Container = styled.div`
  display: flex;
  flex-wrap: wrap;
  margin-bottom: 30px;
  margin-left: -20px;
  margin-right: -20px;

  > div {
    width: 50%;
    padding: 20px 80px 20px 20px;
    font-size: 20px;

    h3 {
      font-weight: normal;
      font-size: 24px;
      margin-bottom: 15px;
    }

    p {
      opacity: 0.6;
    }

    label {
      margin: 24px 0;
      display: flex;
      align-items: center;
      font-size: 16px;
      color: #edcc28;
    }
  }

  @media only screen and (max-width: 940px) {
    > div {
      width: 100%;
      padding: 20px;
    }
  }
`;

const HelloWorldview = () => {
  const [spheresPerAxis, setSpheresPerAxis] = useState(6);
  const [distance, setDistance] = useState(30);

  return (
    <React.Fragment>
      <Container>
        <div>
          <h3 className="monospace">Rendering objects</h3>
          <p>
            Place objects in the scene by passing them as children of the Worldview component. Worldview provides
            built-in <Link to="/docs">commands</Link> for rendering points, spheres, lines, and more.
          </p>
          <label className="monospace">
<<<<<<< HEAD
            <Slider min={100} max={2000} value={numSpheres} step={100} onChange={(value) => setNumSpheres(value)} />
            {numSpheres} spheres
=======
            <input
              type="range"
              min={3}
              max={10}
              value={spheresPerAxis}
              onChange={(e) => setSpheresPerAxis(parseInt(e.target.value))}
            />
            {spheresPerAxis * spheresPerAxis * spheresPerAxis} spheres
>>>>>>> 866471aa
          </label>
        </div>
        <div>
          <h3 className="monospace">Moving the camera</h3>
          <p>
            Worldview’s camera tracks a “target” object and its heading in the x-y plane. Additional properties control
            the camera’s distance and offset from the target in spherical coordinates.
          </p>
          <label className="monospace">
<<<<<<< HEAD
            <Slider min={0} max={400} value={distance} step={10} onChange={(value) => setDistance(value)} />
=======
            <input
              type="range"
              min={10}
              max={70}
              value={distance}
              step={10}
              onChange={(e) => setDistance(parseInt(e.target.value))}
            />
>>>>>>> 866471aa
            {distance} distance from target
          </label>
        </div>
      </Container>
      <WorldviewCodeEditor
        height={700}
        code={`function HelloWorldview() {
  const n = ${spheresPerAxis};
  const points = [], colors = [];
  for (let x = 0; x < n; x++) {
    for (let y = 0; y < n; y++) {
      for (let z = 0; z < n; z++) {
        points.push({ x: x/n*10-5, y: y/n*10-5, z: z/n*10-5 });
        colors.push({ r: z/n, g: y/n, b: x/n, a: 0.8});
      }
    }
  }

  return (
    <Worldview
      defaultCameraState={{
        distance: ${distance},
        phi: Math.PI / 4,
        target: [0, 0, 0],
        targetOffset: [0, 0, 0],
        targetOrientation: [0, 0, 0, 1],
        thetaOffset: Math.PI / 4,
        perspective: true,
      }}>
      <Spheres>
        {{
          points,
          colors,
          pose: {
            position: { x: 0, y: 0, z: 0 },
            orientation: { x: 0, y: 0, z: 0, w: 1 },
          },
          scale: { x: 1, y: 1, z: 1 },
        }}
      </Spheres>
    </Worldview>
  );
}`}
      />
    </React.Fragment>
  );
};

export default HelloWorldview;<|MERGE_RESOLUTION|>--- conflicted
+++ resolved
@@ -64,19 +64,8 @@
             built-in <Link to="/docs">commands</Link> for rendering points, spheres, lines, and more.
           </p>
           <label className="monospace">
-<<<<<<< HEAD
-            <Slider min={100} max={2000} value={numSpheres} step={100} onChange={(value) => setNumSpheres(value)} />
-            {numSpheres} spheres
-=======
-            <input
-              type="range"
-              min={3}
-              max={10}
-              value={spheresPerAxis}
-              onChange={(e) => setSpheresPerAxis(parseInt(e.target.value))}
-            />
+            <Slider min={3} max={10} value={spheresPerAxis} onChange={setSpheresPerAxis} />
             {spheresPerAxis * spheresPerAxis * spheresPerAxis} spheres
->>>>>>> 866471aa
           </label>
         </div>
         <div>
@@ -86,18 +75,7 @@
             the camera’s distance and offset from the target in spherical coordinates.
           </p>
           <label className="monospace">
-<<<<<<< HEAD
-            <Slider min={0} max={400} value={distance} step={10} onChange={(value) => setDistance(value)} />
-=======
-            <input
-              type="range"
-              min={10}
-              max={70}
-              value={distance}
-              step={10}
-              onChange={(e) => setDistance(parseInt(e.target.value))}
-            />
->>>>>>> 866471aa
+            <Slider min={10} max={70} value={distance} step={10} onChange={setDistance} />
             {distance} distance from target
           </label>
         </div>
