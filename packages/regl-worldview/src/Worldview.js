--- conflicted
+++ resolved
@@ -25,7 +25,6 @@
   showDebug?: boolean,
   children?: React.Node,
 
-  // Worldview is only controlled if both cameraState and onCameraStateChange are present
   cameraState?: CameraState,
   onCameraStateChange?: (CameraState) => void,
   defaultCameraState?: CameraState,
@@ -72,30 +71,16 @@
     if (onCameraStateChange) {
       if (!cameraState) {
         console.warn(
-<<<<<<< HEAD
-          "Worldview camera state is read-only as you provided `onCameraStateChange` prop without `cameraState` prop. Turn worldview to controlled with `cameraState` and `onCameraStateChange` props, or uncontrolled with `defaultCameraState` prop."
-=======
           "You provided `onCameraStateChange` without `cameraState`. Use Worldview as a controlled component with `cameraState` and `onCameraStateChange`, or uncontrolled with `defaultCameraState`."
->>>>>>> d6894a37
         );
       }
       if (cameraState && defaultCameraState) {
-        console.warn(
-<<<<<<< HEAD
-          "You provided `cameraState`, `onCameraStateChange` and `defaultCameraState` props. `defaultCameraState` will be ignored for Worldview is controlled when both `cameraState` and `onCameraStateChange` are present."
-=======
-          "You provided both `cameraState` and `defaultCameraState`. `defaultCameraState` will be ignored."
->>>>>>> d6894a37
-        );
+        console.warn("You provided both `cameraState` and `defaultCameraState`. `defaultCameraState` will be ignored.");
       }
     } else {
       if (cameraState) {
         console.warn(
-<<<<<<< HEAD
-          "Failed prop type: you provided `cameraState` prop without an `onCameraStateChange` handler. This will render a read-only field. If the field should be mutable use `defaultCameraState`. Otherwise set `onCameraStateChange`."
-=======
           "You provided `cameraState` without an `onCameraStateChange` handler. This will prevent moving the camera. If the camera should be movable, use `defaultCameraState`, otherwise set `onCameraStateChange`."
->>>>>>> d6894a37
         );
       }
     }
