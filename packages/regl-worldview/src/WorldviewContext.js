--- conflicted
+++ resolved
@@ -21,11 +21,8 @@
   MouseEventEnum,
 } from "./types";
 import { getIdFromColor } from "./utils/commandUtils";
-<<<<<<< HEAD
+import { getNodeEnv } from "./utils/common";
 import type { Ray } from "./utils/Raycast";
-=======
-import { getNodeEnv } from "./utils/common";
->>>>>>> 4acf3679
 import { getRayFromClick } from "./utils/Raycast";
 
 type Props = any;
