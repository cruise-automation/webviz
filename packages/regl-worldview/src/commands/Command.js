--- conflicted
+++ resolved
@@ -9,14 +9,9 @@
 
 import * as React from "react";
 
-<<<<<<< HEAD
 import type { ComponentMouseHandler, MouseEventEnum, RawCommand } from "../types";
 import { getIdFromColor, intToRGB } from "../utils/commandUtils";
-=======
-import type { RawCommand } from "../types";
-import { intToRGB } from "../utils/commandUtils";
 import { getNodeEnv } from "../utils/common";
->>>>>>> 4acf3679
 import { type WorldviewContextType } from "../WorldviewContext";
 import WorldviewReactContext from "../WorldviewReactContext";
 
