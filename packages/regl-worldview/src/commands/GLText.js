// @flow

import TinySDF from "@mapbox/tiny-sdf";
import memoizeOne from "memoize-one";
import React, { useState } from "react";

import type { Color } from "../types";
<<<<<<< HEAD
import { defaultBlend, defaultDepth, toColor } from "../utils/commandUtils";
import { createInstancedGetChildrenForHitmap } from "../utils/getChildrenForHitmapDefaults";
import WorldviewReactContext from "../WorldviewReactContext";
=======
import { defaultBlend, defaultDepth } from "../utils/commandUtils";
>>>>>>> fac8649a
import Command, { type CommonCommandProps } from "./Command";
import { isColorDark, type TextMarker } from "./Text";

// The GLText command renders text from a Signed Distance Field texture.
// There are many external resources about SDFs and text rendering in WebGL, including:
// https://steamcdn-a.akamaihd.net/apps/valve/2007/SIGGRAPH2007_AlphaTestedMagnification.pdf
// https://blog.mapbox.com/drawing-text-with-signed-distance-fields-in-mapbox-gl-b0933af6f817
// http://hack.chrons.me/opengl-text-rendering/
// https://stackoverflow.com/questions/25956272/better-quality-text-in-webgl
//
// Approach
// ========
// Characters from the font are measured using a <canvas> and the SDFs are drawn into a texture up front
// (and whenever new characters are being rendered). Then one instanced draw call is made with an instance
// per character which reads from the corresponding place in the texture atlas.
//
// Possible future improvements
// ============================
// - Allow customization of font style, maybe highlight ranges.
// - Consider a solid rectangular background instead of an outline. This is challenging because the
//   instances currently overlap, so there will be z-fighting, but might be possible using the stencil buffer and multiple draw calls.
// - Somehow support kerning and more advanced font metrics. However, the web font APIs may not
//   provide support for this. Some font info could be generated/stored offline, possibly including the atlas.
// - Explore multi-channel SDFs.

type TextMarkerProps = TextMarker & {
  billboard?: ?boolean,
  highlightedIndices?: Array<number>,
  highlightColor?: ?Color,
};
type Props = {
  ...CommonCommandProps,
  children: $ReadOnlyArray<TextMarkerProps>,
  autoBackgroundColor?: boolean,
  scaleInvariantFontSize?: number,
  resolution?: number,
  alphabet?: string[],
};

type FontAtlas = {|
  textureData: Uint8Array,
  textureWidth: number,
  textureHeight: number,
  charInfo: {
    [char: string]: {|
      x: number,
      y: number,
      width: number,
    |},
  },
|};

// Font size used in rendering the atlas. This is independent of the `scale` of the rendered text.
const MIN_RESOLUTION = 40;
const DEFAULT_RESOLUTION = 160;
const MAX_ATLAS_WIDTH = 512;
const SDF_RADIUS = 8;
const CUTOFF = 0.25;
const BUFFER = 10;

const BG_COLOR_LIGHT = Object.freeze({ r: 1, g: 1, b: 1, a: 1 });
const BG_COLOR_DARK = Object.freeze({ r: 0, g: 0, b: 0, a: 1 });

const memoizedCreateCanvas = memoizeOne((font) => {
  const canvas = document.createElement("canvas");
  const ctx = canvas.getContext("2d");
  ctx.font = font;
  return ctx;
});

// Build a single font atlas: a texture containing all characters and position/size data for each character.
const createMemoizedBuildAtlas = () =>
  memoizeOne(
    (charSet: Set<string>, resolution: number): FontAtlas => {
      const tinySDF = new TinySDF(resolution, BUFFER, SDF_RADIUS, CUTOFF, "sans-serif", "normal");
      const ctx = memoizedCreateCanvas(`${resolution}px sans-serif`);

      let textureWidth = 0;
      const rowHeight = resolution + 2 * BUFFER;
      const charInfo = {};

      // Measure and assign positions to all characters
      let x = 0;
      let y = 0;
      for (const char of charSet) {
        const width = ctx.measureText(char).width;
        const dx = Math.ceil(width) + 2 * BUFFER;
        if (x + dx > MAX_ATLAS_WIDTH) {
          x = 0;
          y += rowHeight;
        }
        charInfo[char] = { x, y, width };
        x += dx;
        textureWidth = Math.max(textureWidth, x);
      }

      const textureHeight = y + rowHeight;
      const textureData = new Uint8Array(textureWidth * textureHeight);

      // Use tiny-sdf to create SDF images for each character and copy them into a single texture
      for (const char of charSet) {
        const { x, y } = charInfo[char];
        const data = tinySDF.draw(char);
        for (let i = 0; i < tinySDF.size; i++) {
          for (let j = 0; j < tinySDF.size; j++) {
            // if this character is near the right edge, we don't actually copy the whole square of data
            if (x + j < textureWidth) {
              textureData[textureWidth * (y + i) + x + j] = data[i * tinySDF.size + j];
            }
          }
        }
      }

      return { textureData, textureWidth, textureHeight, charInfo };
    }
  );

const vert = `
  precision mediump float;

  uniform mat4 projection, view, billboardRotation;
  uniform float fontSize;
  uniform vec2 atlasSize;
  uniform bool scaleInvariant;
  uniform float scaleInvariantSize;
  uniform float viewportHeight;
  uniform float viewportWidth;
  uniform bool isPerspective;
  uniform float cameraFovY;

  // per-vertex attributes
  attribute vec2 texCoord;
  attribute vec2 position;

  // per-instance (character) attributes
  attribute vec2 srcOffset;
  attribute float srcWidth;
  attribute vec2 destOffset;

  // per-marker attributes
  attribute vec3 scale;
  attribute float billboard;
  attribute vec2 alignmentOffset;
  attribute float enableBackground;
  attribute float enableHighlight;
  attribute vec4 foregroundColor;
  attribute vec4 backgroundColor;
  attribute vec4 highlightColor;
  attribute vec3 posePosition;
  attribute vec4 poseOrientation;

  varying vec2 vTexCoord;
  varying float vEnableBackground;
  varying vec4 vForegroundColor;
  varying vec4 vBackgroundColor;
  varying vec4 vHighlightColor;
  varying float vEnableHighlight;
  varying float vBillboard;

  // rotate a 3d point v by a rotation quaternion q
  // like applyPose(), but we need to use a custom per-instance pose
  vec3 rotate(vec3 v, vec4 q) {
    vec3 temp = cross(q.xyz, v) + q.w * v;
    return v + (2.0 * cross(q.xyz, temp));
  }

  vec4 computeVertexPosition(vec3 markerPos) {
    vec3 pos;
    if (billboard == 1.0) {
      pos = (billboardRotation * vec4(markerPos, 1.0)).xyz + posePosition;
    } else {
      pos = rotate(markerPos, poseOrientation) + posePosition;
    }
    return projection * view * vec4(pos, 1.0);
  }

  void main () {
    // Scale invariance only works for billboards
    bool scaleInvariantEnabled = scaleInvariant && billboard == 1.0;

    vec2 srcSize = vec2(srcWidth, fontSize);
    vec3 markerSpacePos = vec3((destOffset + position * srcSize + alignmentOffset) / fontSize, 0);

    if (!scaleInvariantEnabled) {
      // Apply marker scale only when scale invariance is disabled
      markerSpacePos *= scale;
    } else {
      // If scale invariance is enabled, the text will be rendered at a constant
      // scale regardless of the zoom level.
      // The given scaleInvariantSize is in pixels. We need to scale it based on
      // the current canvas resolution to get the proper dimensions later in NDC
      float scaleInvariantFactor = scaleInvariantSize / viewportHeight;
      if (isPerspective) {
        // When using a perspective projection, the effect is achieved by using
        // the w-component for scaling, which is obtained by first projecting
        // the marker position into clip space.
        gl_Position = computeVertexPosition(markerSpacePos);
        scaleInvariantFactor *= gl_Position.w;
        // We also need to take into account the camera's half vertical FOV
        scaleInvariantFactor *= cameraFovY;
      } else {
        // Compute inverse aspect ratio
        float invAspect = viewportHeight / viewportWidth;
        // When using orthographic projection, the scaling factor is obtain from
        // the camera projection itself.
        // We also need applied the inverse aspect ratio
        scaleInvariantFactor *= 2.0 * invAspect / length(projection[0].xyz);
      }
      // Apply scale invariant factor
      markerSpacePos *= scaleInvariantFactor;
    }

    // Compute final vertex position
    gl_Position = computeVertexPosition(markerSpacePos);

    vTexCoord = (srcOffset + texCoord * srcSize) / atlasSize;
    vEnableBackground = enableBackground;
    vForegroundColor = foregroundColor;
    vBackgroundColor = backgroundColor;
    vHighlightColor = highlightColor;
    vEnableHighlight = enableHighlight;
    vBillboard = billboard;
  }
`;

const frag = `
  #extension GL_OES_standard_derivatives : enable
  precision mediump float;
  uniform mat4 projection;
  uniform sampler2D atlas;
  uniform float cutoff;
  uniform bool scaleInvariant;
  uniform float scaleInvariantSize;
  uniform bool isHitmap;

  varying vec2 vTexCoord;
  varying float vEnableBackground;
  varying vec4 vForegroundColor;
  varying vec4 vBackgroundColor;
  varying vec4 vHighlightColor;
  varying float vEnableHighlight;
  varying float vBillboard;

  void main() {
    float dist = texture2D(atlas, vTexCoord).a;

    // fwidth(dist) is used to provide some anti-aliasing. However it's currently only used
    // when the solid background is enabled, because the alpha blending and
    // depth test don't work together nicely for partially-transparent pixels.
    float edgeStep = smoothstep(1.0 - cutoff - fwidth(dist), 1.0 - cutoff, dist);

<<<<<<< HEAD
    if (scaleInvariant && vBillboard == 1.0 && scaleInvariantSize < 0.03) {
=======
    if (scaleInvariant && vBillboard == 1.0 && scaleInvariantSize <= 20.0) {
>>>>>>> fac8649a
      // If scale invariant is enabled and scaleInvariantSize is "too small", do not interpolate
      // the raw distance value since at such small scale, the SDF approach causes some
      // visual artifacts.
      // The value used for checking if scaleInvariantSize is "too small" is arbitrary and
      // was defined after some experimentation.
      edgeStep = dist;
    }

    if (isHitmap) {
      // When rendering for the hitmap buffer, we draw flat polygons using the foreground color
      // instead of the actual glyphs. This way we increase the selection range and provide a
      // better user experience.
      gl_FragColor = vForegroundColor;
    } else if (vEnableHighlight > 0.5) {
      gl_FragColor = mix(vHighlightColor, vec4(0, 0, 0, 1), edgeStep);
    } else if (vEnableBackground > 0.5) {
      gl_FragColor = mix(vBackgroundColor, vForegroundColor, edgeStep);
    } else {
      gl_FragColor = vForegroundColor;
      gl_FragColor.a *= edgeStep;
    }

    if (gl_FragColor.a == 0.) {
      discard;
    }
  }
`;

function makeTextCommand(alphabet?: string[]) {
  // Keep the set of rendered characters around so we don't have to rebuild the font atlas too often.
  const charSet = new Set(alphabet || []);
  let charSetInitialized = false;
  const memoizedBuildAtlas = createMemoizedBuildAtlas();

  const command = (regl: any) => {
    const atlasTexture = regl.texture();
<<<<<<< HEAD
    const makeDrawText = (isHitmap: boolean) => {
      return regl({
        depth: defaultDepth,
        blend: defaultBlend,
        primitive: "triangle strip",
        vert,
        frag,
        uniforms: {
          atlas: atlasTexture,
          atlasSize: () => [atlasTexture.width, atlasTexture.height],
          fontSize: command.resolution,
          cutoff: CUTOFF,
          scaleInvariant: command.scaleInvariant,
          scaleInvariantSize: command.scaleInvariantSize,
          isHitmap: !!isHitmap,
        },
        instances: regl.prop("instances"),
        count: 4,
        attributes: {
          position: [[0, 0], [0, -1], [1, 0], [1, -1]],
          texCoord: [[0, 0], [0, 1], [1, 0], [1, 1]], // flipped
          srcOffset: (ctx, props) => ({ buffer: props.srcOffsets, divisor: 1 }),
          destOffset: (ctx, props) => ({ buffer: props.destOffsets, divisor: 1 }),
          srcWidth: (ctx, props) => ({ buffer: props.srcWidths, divisor: 1 }),
          scale: (ctx, props) => ({ buffer: props.scale, divisor: 1 }),
          alignmentOffset: (ctx, props) => ({ buffer: props.alignmentOffset, divisor: 1 }),
          billboard: (ctx, props) => ({ buffer: props.billboard, divisor: 1 }),
          foregroundColor: (ctx, props) => ({ buffer: props.foregroundColor, divisor: 1 }),
          backgroundColor: (ctx, props) => ({ buffer: props.backgroundColor, divisor: 1 }),
          highlightColor: (ctx, props) => ({ buffer: props.highlightColor, divisor: 1 }),
          enableBackground: (ctx, props) => ({ buffer: props.enableBackground, divisor: 1 }),
          enableHighlight: (ctx, props) => ({ buffer: props.enableHighlight, divisor: 1 }),
          posePosition: (ctx, props) => ({ buffer: props.posePosition, divisor: 1 }),
          poseOrientation: (ctx, props) => ({ buffer: props.poseOrientation, divisor: 1 }),
        },
      });
    };

    return (props: $ReadOnlyArray<TextMarkerProps>, isHitmap: boolean) => {
=======
    const drawText = regl({
      depth: defaultDepth,
      blend: defaultBlend,
      primitive: "triangle strip",
      vert,
      frag,
      uniforms: {
        atlas: atlasTexture,
        atlasSize: () => [atlasTexture.width, atlasTexture.height],
        fontSize: command.resolution,
        cutoff: CUTOFF,
        scaleInvariant: command.scaleInvariant,
        scaleInvariantSize: command.scaleInvariantSize,
        viewportHeight: regl.context("viewportHeight"),
        viewportWidth: regl.context("viewportWidth"),
        isPerspective: regl.context("isPerspective"),
        cameraFovY: regl.context("fovy"),
      },
      instances: regl.prop("instances"),
      count: 4,
      attributes: {
        position: [[0, 0], [0, -1], [1, 0], [1, -1]],
        texCoord: [[0, 0], [0, 1], [1, 0], [1, 1]], // flipped
        srcOffset: (ctx, props) => ({ buffer: props.srcOffsets, divisor: 1 }),
        destOffset: (ctx, props) => ({ buffer: props.destOffsets, divisor: 1 }),
        srcWidth: (ctx, props) => ({ buffer: props.srcWidths, divisor: 1 }),
        scale: (ctx, props) => ({ buffer: props.scale, divisor: 1 }),
        alignmentOffset: (ctx, props) => ({ buffer: props.alignmentOffset, divisor: 1 }),
        billboard: (ctx, props) => ({ buffer: props.billboard, divisor: 1 }),
        foregroundColor: (ctx, props) => ({ buffer: props.foregroundColor, divisor: 1 }),
        backgroundColor: (ctx, props) => ({ buffer: props.backgroundColor, divisor: 1 }),
        highlightColor: (ctx, props) => ({ buffer: props.highlightColor, divisor: 1 }),
        enableBackground: (ctx, props) => ({ buffer: props.enableBackground, divisor: 1 }),
        enableHighlight: (ctx, props) => ({ buffer: props.enableHighlight, divisor: 1 }),
        posePosition: (ctx, props) => ({ buffer: props.posePosition, divisor: 1 }),
        poseOrientation: (ctx, props) => ({ buffer: props.poseOrientation, divisor: 1 }),
      },
    });

    return (props: $ReadOnlyArray<TextMarkerProps>) => {
>>>>>>> fac8649a
      let estimatedInstances = 0;
      const prevNumChars = charSet.size;
      for (const { text } of props) {
        if (typeof text !== "string") {
          throw new Error(`Expected typeof 'text' to be a string. But got type '${typeof text}' instead.`);
        }

        for (const char of text) {
          ++estimatedInstances;
          charSet.add(char);
        }
      }
      const charsChanged = !charSetInitialized || charSet.size !== prevNumChars;

      const { textureData, textureWidth, textureHeight, charInfo } = memoizedBuildAtlas(
        // only use a new set if the characters changed, since memoizeOne uses shallow equality
        charsChanged ? new Set(charSet) : charSet,
        command.resolution
      );

      charSetInitialized = true;

      // re-upload texture only if characters were added
      if (charsChanged) {
        atlasTexture({
          data: textureData,
          width: textureWidth,
          height: textureHeight,
          format: "alpha",
          wrap: "clamp",
          mag: "linear",
          min: "linear",
        });
      }

      const destOffsets = new Float32Array(estimatedInstances * 2);
      const srcWidths = new Float32Array(estimatedInstances);
      const srcOffsets = new Float32Array(estimatedInstances * 2);

      // These don't vary across characters within a marker, but the divisor can't be dynamic so we have to duplicate the data for each character.
      const alignmentOffset = new Float32Array(estimatedInstances * 2);
      const scale = new Float32Array(estimatedInstances * 3);
      const foregroundColor = new Float32Array(estimatedInstances * 4);
      const backgroundColor = new Float32Array(estimatedInstances * 4);
      const highlightColor = new Float32Array(estimatedInstances * 4);
      const enableBackground = new Float32Array(estimatedInstances);
      const billboard = new Float32Array(estimatedInstances);
      const posePosition = new Float32Array(estimatedInstances * 3);
      const poseOrientation = new Float32Array(estimatedInstances * 4);
      const enableHighlight = new Float32Array(estimatedInstances);

      let totalInstances = 0;
      for (const marker of props) {
        let totalWidth = 0;
        let x = 0;
        let y = 0;
        let markerInstances = 0;

        // If we need to render text for hitmap framebuffer, we only render the polygons using
        // the foreground color (which needs to be converted to RGBA since it's a vec4).
        // See comment on fragment shader above
        const fgColor = toColor(
          isHitmap ? marker.color || [0, 0, 0, 1] : marker.colors?.[0] || marker.color || BG_COLOR_LIGHT
        );
        const outline = marker.colors?.[1] != null || command.autoBackgroundColor;
        const bgColor = toColor(
          marker.colors?.[1] || (command.autoBackgroundColor && isColorDark(fgColor) ? BG_COLOR_LIGHT : BG_COLOR_DARK)
        );
        const hlColor = marker?.highlightColor || { r: 1, b: 0, g: 1, a: 1 };

        for (let i = 0; i < marker.text.length; i++) {
          const char = marker.text[i];
          if (char === "\n") {
            x = 0;
            y = command.resolution;
            continue;
          }
          const info = charInfo[char];
          const index = totalInstances + markerInstances;

          // Calculate per-character attributes
          destOffsets[2 * index + 0] = x;
          destOffsets[2 * index + 1] = -y;
          srcOffsets[2 * index + 0] = info.x + BUFFER;
          srcOffsets[2 * index + 1] = info.y + BUFFER;
          srcWidths[index] = info.width;

          x += info.width;
          totalWidth = Math.max(totalWidth, x);

          // Copy per-marker attributes. These are duplicated per character so that we can draw
          // all characters from all markers in a single draw call.

          billboard[index] = marker.billboard ?? true ? 1 : 0;

          scale[3 * index + 0] = marker.scale.x;
          scale[3 * index + 1] = marker.scale.y;
          scale[3 * index + 2] = marker.scale.z;

          posePosition[3 * index + 0] = marker.pose.position.x;
          posePosition[3 * index + 1] = marker.pose.position.y;
          posePosition[3 * index + 2] = marker.pose.position.z;

          poseOrientation[4 * index + 0] = marker.pose.orientation.x;
          poseOrientation[4 * index + 1] = marker.pose.orientation.y;
          poseOrientation[4 * index + 2] = marker.pose.orientation.z;
          poseOrientation[4 * index + 3] = marker.pose.orientation.w;

          foregroundColor[4 * index + 0] = fgColor.r;
          foregroundColor[4 * index + 1] = fgColor.g;
          foregroundColor[4 * index + 2] = fgColor.b;
          foregroundColor[4 * index + 3] = fgColor.a;

          backgroundColor[4 * index + 0] = bgColor.r;
          backgroundColor[4 * index + 1] = bgColor.g;
          backgroundColor[4 * index + 2] = bgColor.b;
          backgroundColor[4 * index + 3] = bgColor.a;

          highlightColor[4 * index + 0] = hlColor.r;
          highlightColor[4 * index + 1] = hlColor.g;
          highlightColor[4 * index + 2] = hlColor.b;
          highlightColor[4 * index + 3] = hlColor.a;

          enableHighlight[index] = marker.highlightedIndices && marker.highlightedIndices.includes(i) ? 1 : 0;

          enableBackground[index] = outline ? 1 : 0;

          ++markerInstances;
        }

        const totalHeight = y + command.resolution;
        for (let i = 0; i < markerInstances; i++) {
          alignmentOffset[2 * (totalInstances + i) + 0] = -totalWidth / 2;
          alignmentOffset[2 * (totalInstances + i) + 1] = totalHeight / 2;
        }

        totalInstances += markerInstances;
      }

      makeDrawText(isHitmap)({
        instances: totalInstances,

        // per-character
        srcOffsets,
        destOffsets,
        srcWidths,

        // per-marker
        alignmentOffset,
        billboard,
        enableBackground,
        enableHighlight,
        foregroundColor,
        backgroundColor,
        highlightColor,
        poseOrientation,
        posePosition,
        scale,
      });
    };
  };
  command.autoBackgroundColor = false;
  return command;
}

export default function GLText(props: Props) {
  const [command] = useState(() => makeTextCommand(props.alphabet));
  // HACK: Worldview doesn't provide an easy way to pass a command-level prop into the regl commands,
  // so just attach it to the command object for now.
  command.autoBackgroundColor = props.autoBackgroundColor;
  command.resolution = Math.max(MIN_RESOLUTION, props.resolution || DEFAULT_RESOLUTION);
  command.scaleInvariant = props.scaleInvariantFontSize != null;
<<<<<<< HEAD
  // Compute the actual size for the text object in NDC coordinates (from -1 to 1)
  // In order to make sure the text is always shown at the same size regardless of
  // the canvas dimensions (as Text does), we need to scale it based on both the desired
  // font size and the current worldview resolution. Otherwise, the text will be
  // displayed at different sizes depending on the worlview canvas dimension.
  command.scaleInvariantSize = (props.scaleInvariantFontSize ?? 0) / dimension.height;

  const getChildrenForHitmap = createInstancedGetChildrenForHitmap(1);

  return <Command getChildrenForHitmap={getChildrenForHitmap} reglCommand={command} {...props} />;
=======
  command.scaleInvariantSize = props.scaleInvariantFontSize ?? 0;
  return <Command reglCommand={command} {...props} />;
>>>>>>> fac8649a
}<|MERGE_RESOLUTION|>--- conflicted
+++ resolved
@@ -5,13 +5,8 @@
 import React, { useState } from "react";
 
 import type { Color } from "../types";
-<<<<<<< HEAD
 import { defaultBlend, defaultDepth, toColor } from "../utils/commandUtils";
 import { createInstancedGetChildrenForHitmap } from "../utils/getChildrenForHitmapDefaults";
-import WorldviewReactContext from "../WorldviewReactContext";
-=======
-import { defaultBlend, defaultDepth } from "../utils/commandUtils";
->>>>>>> fac8649a
 import Command, { type CommonCommandProps } from "./Command";
 import { isColorDark, type TextMarker } from "./Text";
 
@@ -263,11 +258,7 @@
     // depth test don't work together nicely for partially-transparent pixels.
     float edgeStep = smoothstep(1.0 - cutoff - fwidth(dist), 1.0 - cutoff, dist);
 
-<<<<<<< HEAD
-    if (scaleInvariant && vBillboard == 1.0 && scaleInvariantSize < 0.03) {
-=======
     if (scaleInvariant && vBillboard == 1.0 && scaleInvariantSize <= 20.0) {
->>>>>>> fac8649a
       // If scale invariant is enabled and scaleInvariantSize is "too small", do not interpolate
       // the raw distance value since at such small scale, the SDF approach causes some
       // visual artifacts.
@@ -304,7 +295,6 @@
 
   const command = (regl: any) => {
     const atlasTexture = regl.texture();
-<<<<<<< HEAD
     const makeDrawText = (isHitmap: boolean) => {
       return regl({
         depth: defaultDepth,
@@ -320,6 +310,10 @@
           scaleInvariant: command.scaleInvariant,
           scaleInvariantSize: command.scaleInvariantSize,
           isHitmap: !!isHitmap,
+          viewportHeight: regl.context("viewportHeight"),
+          viewportWidth: regl.context("viewportWidth"),
+          isPerspective: regl.context("isPerspective"),
+          cameraFovY: regl.context("fovy"),
         },
         instances: regl.prop("instances"),
         count: 4,
@@ -344,48 +338,6 @@
     };
 
     return (props: $ReadOnlyArray<TextMarkerProps>, isHitmap: boolean) => {
-=======
-    const drawText = regl({
-      depth: defaultDepth,
-      blend: defaultBlend,
-      primitive: "triangle strip",
-      vert,
-      frag,
-      uniforms: {
-        atlas: atlasTexture,
-        atlasSize: () => [atlasTexture.width, atlasTexture.height],
-        fontSize: command.resolution,
-        cutoff: CUTOFF,
-        scaleInvariant: command.scaleInvariant,
-        scaleInvariantSize: command.scaleInvariantSize,
-        viewportHeight: regl.context("viewportHeight"),
-        viewportWidth: regl.context("viewportWidth"),
-        isPerspective: regl.context("isPerspective"),
-        cameraFovY: regl.context("fovy"),
-      },
-      instances: regl.prop("instances"),
-      count: 4,
-      attributes: {
-        position: [[0, 0], [0, -1], [1, 0], [1, -1]],
-        texCoord: [[0, 0], [0, 1], [1, 0], [1, 1]], // flipped
-        srcOffset: (ctx, props) => ({ buffer: props.srcOffsets, divisor: 1 }),
-        destOffset: (ctx, props) => ({ buffer: props.destOffsets, divisor: 1 }),
-        srcWidth: (ctx, props) => ({ buffer: props.srcWidths, divisor: 1 }),
-        scale: (ctx, props) => ({ buffer: props.scale, divisor: 1 }),
-        alignmentOffset: (ctx, props) => ({ buffer: props.alignmentOffset, divisor: 1 }),
-        billboard: (ctx, props) => ({ buffer: props.billboard, divisor: 1 }),
-        foregroundColor: (ctx, props) => ({ buffer: props.foregroundColor, divisor: 1 }),
-        backgroundColor: (ctx, props) => ({ buffer: props.backgroundColor, divisor: 1 }),
-        highlightColor: (ctx, props) => ({ buffer: props.highlightColor, divisor: 1 }),
-        enableBackground: (ctx, props) => ({ buffer: props.enableBackground, divisor: 1 }),
-        enableHighlight: (ctx, props) => ({ buffer: props.enableHighlight, divisor: 1 }),
-        posePosition: (ctx, props) => ({ buffer: props.posePosition, divisor: 1 }),
-        poseOrientation: (ctx, props) => ({ buffer: props.poseOrientation, divisor: 1 }),
-      },
-    });
-
-    return (props: $ReadOnlyArray<TextMarkerProps>) => {
->>>>>>> fac8649a
       let estimatedInstances = 0;
       const prevNumChars = charSet.size;
       for (const { text } of props) {
@@ -558,19 +510,8 @@
   command.autoBackgroundColor = props.autoBackgroundColor;
   command.resolution = Math.max(MIN_RESOLUTION, props.resolution || DEFAULT_RESOLUTION);
   command.scaleInvariant = props.scaleInvariantFontSize != null;
-<<<<<<< HEAD
-  // Compute the actual size for the text object in NDC coordinates (from -1 to 1)
-  // In order to make sure the text is always shown at the same size regardless of
-  // the canvas dimensions (as Text does), we need to scale it based on both the desired
-  // font size and the current worldview resolution. Otherwise, the text will be
-  // displayed at different sizes depending on the worlview canvas dimension.
-  command.scaleInvariantSize = (props.scaleInvariantFontSize ?? 0) / dimension.height;
-
+  command.scaleInvariantSize = props.scaleInvariantFontSize ?? 0;
   const getChildrenForHitmap = createInstancedGetChildrenForHitmap(1);
 
   return <Command getChildrenForHitmap={getChildrenForHitmap} reglCommand={command} {...props} />;
-=======
-  command.scaleInvariantSize = props.scaleInvariantFontSize ?? 0;
-  return <Command reglCommand={command} {...props} />;
->>>>>>> fac8649a
 }