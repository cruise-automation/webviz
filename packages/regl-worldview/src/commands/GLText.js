// @flow

import TinySDF from "@mapbox/tiny-sdf";
import memoizeOne from "memoize-one";
import React, { useState } from "react";

import type { Color } from "../types";
import { defaultBlend, defaultDepth, toColor } from "../utils/commandUtils";
import { createInstancedGetChildrenForHitmap } from "../utils/getChildrenForHitmapDefaults";
import Command, { type CommonCommandProps } from "./Command";
import { isColorDark, type TextMarker } from "./Text";

// The GLText command renders text from a Signed Distance Field texture.
// There are many external resources about SDFs and text rendering in WebGL, including:
// https://steamcdn-a.akamaihd.net/apps/valve/2007/SIGGRAPH2007_AlphaTestedMagnification.pdf
// https://blog.mapbox.com/drawing-text-with-signed-distance-fields-in-mapbox-gl-b0933af6f817
// http://hack.chrons.me/opengl-text-rendering/
// https://stackoverflow.com/questions/25956272/better-quality-text-in-webgl
//
// Approach
// ========
// Characters from the font are measured using a <canvas> and the SDFs are drawn into a texture up front
// (and whenever new characters are being rendered). Then one instanced draw call is made with an instance
// per character which reads from the corresponding place in the texture atlas.
//
// Possible future improvements
// ============================
// - Allow customization of font style, maybe highlight ranges.
// - Consider a solid rectangular background instead of an outline. This is challenging because the
//   instances currently overlap, so there will be z-fighting, but might be possible using the stencil buffer and multiple draw calls.
// - Somehow support kerning and more advanced font metrics. However, the web font APIs may not
//   provide support for this. Some font info could be generated/stored offline, possibly including the atlas.
// - Explore multi-channel SDFs.

type TextMarkerProps = TextMarker & {
  billboard?: ?boolean,
  highlightedIndices?: Array<number>,
  highlightColor?: ?Color,
};
type Props = {
  ...CommonCommandProps,
  children: $ReadOnlyArray<TextMarkerProps>,
  autoBackgroundColor?: boolean,
  scaleInvariantFontSize?: number,
  resolution?: number,
  alphabet?: string[],
};

type FontAtlas = {|
  textureData: Uint8Array,
  textureWidth: number,
  textureHeight: number,
  charInfo: {
    [char: string]: {|
      x: number,
      y: number,
      width: number,
    |},
  },
|};

// Font size used in rendering the atlas. This is independent of the `scale` of the rendered text.
const MIN_RESOLUTION = 40;
const DEFAULT_RESOLUTION = 160;
const MAX_ATLAS_WIDTH = 512;
const SDF_RADIUS = 8;
const CUTOFF = 0.25;
const BUFFER = 10;

const BG_COLOR_LIGHT = Object.freeze({ r: 1, g: 1, b: 1, a: 1 });
const BG_COLOR_DARK = Object.freeze({ r: 0, g: 0, b: 0, a: 1 });

const memoizedCreateCanvas = memoizeOne((font) => {
  const canvas = document.createElement("canvas");
  const ctx = canvas.getContext("2d");
  ctx.font = font;
  return ctx;
});

// Build a single font atlas: a texture containing all characters and position/size data for each character.
const createMemoizedBuildAtlas = () =>
  memoizeOne(
    (charSet: Set<string>, resolution: number): FontAtlas => {
      const tinySDF = new TinySDF(resolution, BUFFER, SDF_RADIUS, CUTOFF, "sans-serif", "normal");
      const ctx = memoizedCreateCanvas(`${resolution}px sans-serif`);

      let textureWidth = 0;
      const rowHeight = resolution + 2 * BUFFER;
      const charInfo = {};

      // Measure and assign positions to all characters
      let x = 0;
      let y = 0;
      for (const char of charSet) {
        const width = ctx.measureText(char).width;
        const dx = Math.ceil(width) + 2 * BUFFER;
        if (x + dx > MAX_ATLAS_WIDTH) {
          x = 0;
          y += rowHeight;
        }
        charInfo[char] = { x, y, width };
        x += dx;
        textureWidth = Math.max(textureWidth, x);
      }

      const textureHeight = y + rowHeight;
      const textureData = new Uint8Array(textureWidth * textureHeight);

      // Use tiny-sdf to create SDF images for each character and copy them into a single texture
      for (const char of charSet) {
        const { x, y } = charInfo[char];
        const data = tinySDF.draw(char);
        for (let i = 0; i < tinySDF.size; i++) {
          for (let j = 0; j < tinySDF.size; j++) {
            // if this character is near the right edge, we don't actually copy the whole square of data
            if (x + j < textureWidth) {
              textureData[textureWidth * (y + i) + x + j] = data[i * tinySDF.size + j];
            }
          }
        }
      }

      return { textureData, textureWidth, textureHeight, charInfo };
    }
  );

const vert = `
  precision mediump float;

  uniform mat4 projection, view, billboardRotation;
  uniform float fontSize;
  uniform vec2 atlasSize;
  uniform bool scaleInvariant;
  uniform float scaleInvariantSize;
  uniform float viewportHeight;
  uniform float viewportWidth;
  uniform bool isPerspective;
  uniform float cameraFovY;

  // per-vertex attributes
  attribute vec2 texCoord;
  attribute vec2 position;

  // per-instance (character) attributes
  attribute vec2 srcOffset;
  attribute float srcWidth;
  attribute vec2 destOffset;

  // per-marker attributes
  attribute vec3 scale;
  attribute float billboard;
  attribute vec2 alignmentOffset;
  attribute float enableBackground;
  attribute float enableHighlight;
  attribute vec4 foregroundColor;
  attribute vec4 backgroundColor;
  attribute vec4 highlightColor;
  attribute vec3 posePosition;
  attribute vec4 poseOrientation;

  varying vec2 vTexCoord;
  varying float vEnableBackground;
  varying vec4 vForegroundColor;
  varying vec4 vBackgroundColor;
  varying vec4 vHighlightColor;
  varying float vEnableHighlight;
  varying float vBillboard;

  // rotate a 3d point v by a rotation quaternion q
  // like applyPose(), but we need to use a custom per-instance pose
  vec3 rotate(vec3 v, vec4 q) {
    vec3 temp = cross(q.xyz, v) + q.w * v;
    return v + (2.0 * cross(q.xyz, temp));
  }

  vec4 computeVertexPosition(vec3 markerPos) {
    vec3 pos;
    if (billboard == 1.0) {
      pos = (billboardRotation * vec4(markerPos, 1.0)).xyz + posePosition;
    } else {
      pos = rotate(markerPos, poseOrientation) + posePosition;
    }
    return projection * view * vec4(pos, 1.0);
  }

  void main () {
    // Scale invariance only works for billboards
    bool scaleInvariantEnabled = scaleInvariant && billboard == 1.0;

    vec2 srcSize = vec2(srcWidth, fontSize);
    vec3 markerSpacePos = vec3((destOffset + position * srcSize + alignmentOffset) / fontSize, 0);

    if (!scaleInvariantEnabled) {
      // Apply marker scale only when scale invariance is disabled
      markerSpacePos *= scale;
    } else {
      // If scale invariance is enabled, the text will be rendered at a constant
      // scale regardless of the zoom level.
      // The given scaleInvariantSize is in pixels. We need to scale it based on
      // the current canvas resolution to get the proper dimensions later in NDC
      float scaleInvariantFactor = scaleInvariantSize / viewportHeight;
      if (isPerspective) {
        // When using a perspective projection, the effect is achieved by using
        // the w-component for scaling, which is obtained by first projecting
        // the marker position into clip space.
        gl_Position = computeVertexPosition(markerSpacePos);
        scaleInvariantFactor *= gl_Position.w;
        // We also need to take into account the camera's half vertical FOV
        scaleInvariantFactor *= cameraFovY;
      } else {
        // Compute inverse aspect ratio
        float invAspect = viewportHeight / viewportWidth;
        // When using orthographic projection, the scaling factor is obtain from
        // the camera projection itself.
        // We also need applied the inverse aspect ratio
        scaleInvariantFactor *= 2.0 * invAspect / length(projection[0].xyz);
      }
      // Apply scale invariant factor
      markerSpacePos *= scaleInvariantFactor;
    }

    // Compute final vertex position
    gl_Position = computeVertexPosition(markerSpacePos);

    vTexCoord = (srcOffset + texCoord * srcSize) / atlasSize;
    vEnableBackground = enableBackground;
    vForegroundColor = foregroundColor;
    vBackgroundColor = backgroundColor;
    vHighlightColor = highlightColor;
    vEnableHighlight = enableHighlight;
    vBillboard = billboard;
  }
`;

const frag = `
  #extension GL_OES_standard_derivatives : enable
  precision mediump float;
  uniform mat4 projection;
  uniform sampler2D atlas;
  uniform float cutoff;
  uniform bool scaleInvariant;
  uniform float scaleInvariantSize;
  uniform bool isHitmap;

  varying vec2 vTexCoord;
  varying float vEnableBackground;
  varying vec4 vForegroundColor;
  varying vec4 vBackgroundColor;
  varying vec4 vHighlightColor;
  varying float vEnableHighlight;
  varying float vBillboard;

  void main() {
    float dist = texture2D(atlas, vTexCoord).a;

    // fwidth(dist) is used to provide some anti-aliasing. However it's currently only used
    // when the solid background is enabled, because the alpha blending and
    // depth test don't work together nicely for partially-transparent pixels.
    float edgeStep = smoothstep(1.0 - cutoff - fwidth(dist), 1.0 - cutoff, dist);

<<<<<<< HEAD
    if (scaleInvariant && vBillboard == 1.0 && scaleInvariantSize < 0.03) {
=======
    if (scaleInvariant && vBillboard == 1.0 && scaleInvariantSize <= 20.0) {
>>>>>>> 8b2a9333
      // If scale invariant is enabled and scaleInvariantSize is "too small", do not interpolate
      // the raw distance value since at such small scale, the SDF approach causes some
      // visual artifacts.
      // The value used for checking if scaleInvariantSize is "too small" is arbitrary and
      // was defined after some experimentation.
      edgeStep = dist;
    }

    if (isHitmap) {
      // When rendering for the hitmap buffer, we draw flat polygons using the foreground color
      // instead of the actual glyphs. This way we increase the selection range and provide a
      // better user experience.
      gl_FragColor = vForegroundColor;
    } else if (vEnableHighlight > 0.5) {
      gl_FragColor = mix(vHighlightColor, vec4(0, 0, 0, 1), edgeStep);
    } else if (vEnableBackground > 0.5) {
      gl_FragColor = mix(vBackgroundColor, vForegroundColor, edgeStep);
    } else {
      gl_FragColor = vForegroundColor;
      gl_FragColor.a *= edgeStep;
    }

    if (gl_FragColor.a == 0.) {
      discard;
    }
  }
`;

function makeTextCommand(alphabet?: string[]) {
  // Keep the set of rendered characters around so we don't have to rebuild the font atlas too often.
  const charSet = new Set(alphabet || []);
  let charSetInitialized = false;
  const memoizedBuildAtlas = createMemoizedBuildAtlas();

  const command = (regl: any) => {
    const atlasTexture = regl.texture();
    const makeDrawText = (isHitmap: boolean) => {
      return regl({
        depth: defaultDepth,
        blend: defaultBlend,
        primitive: "triangle strip",
        vert,
        frag,
        uniforms: {
          atlas: atlasTexture,
          atlasSize: () => [atlasTexture.width, atlasTexture.height],
          fontSize: command.resolution,
          cutoff: CUTOFF,
          scaleInvariant: command.scaleInvariant,
          scaleInvariantSize: command.scaleInvariantSize,
          isHitmap: !!isHitmap,
          viewportHeight: regl.context("viewportHeight"),
          viewportWidth: regl.context("viewportWidth"),
          isPerspective: regl.context("isPerspective"),
          cameraFovY: regl.context("fovy"),
        },
        instances: regl.prop("instances"),
        count: 4,
        attributes: {
          position: [[0, 0], [0, -1], [1, 0], [1, -1]],
          texCoord: [[0, 0], [0, 1], [1, 0], [1, 1]], // flipped
          srcOffset: (ctx, props) => ({ buffer: props.srcOffsets, divisor: 1 }),
          destOffset: (ctx, props) => ({ buffer: props.destOffsets, divisor: 1 }),
          srcWidth: (ctx, props) => ({ buffer: props.srcWidths, divisor: 1 }),
          scale: (ctx, props) => ({ buffer: props.scale, divisor: 1 }),
          alignmentOffset: (ctx, props) => ({ buffer: props.alignmentOffset, divisor: 1 }),
          billboard: (ctx, props) => ({ buffer: props.billboard, divisor: 1 }),
          foregroundColor: (ctx, props) => ({ buffer: props.foregroundColor, divisor: 1 }),
          backgroundColor: (ctx, props) => ({ buffer: props.backgroundColor, divisor: 1 }),
          highlightColor: (ctx, props) => ({ buffer: props.highlightColor, divisor: 1 }),
          enableBackground: (ctx, props) => ({ buffer: props.enableBackground, divisor: 1 }),
          enableHighlight: (ctx, props) => ({ buffer: props.enableHighlight, divisor: 1 }),
          posePosition: (ctx, props) => ({ buffer: props.posePosition, divisor: 1 }),
          poseOrientation: (ctx, props) => ({ buffer: props.poseOrientation, divisor: 1 }),
        },
      });
    };

    return (props: $ReadOnlyArray<TextMarkerProps>, isHitmap: boolean) => {
      let estimatedInstances = 0;
      const prevNumChars = charSet.size;
      for (const { text } of props) {
        if (typeof text !== "string") {
          throw new Error(`Expected typeof 'text' to be a string. But got type '${typeof text}' instead.`);
        }

        for (const char of text) {
          ++estimatedInstances;
          charSet.add(char);
        }
      }
      const charsChanged = !charSetInitialized || charSet.size !== prevNumChars;

      const { textureData, textureWidth, textureHeight, charInfo } = memoizedBuildAtlas(
        // only use a new set if the characters changed, since memoizeOne uses shallow equality
        charsChanged ? new Set(charSet) : charSet,
        command.resolution
      );

      charSetInitialized = true;

      // re-upload texture only if characters were added
      if (charsChanged) {
        atlasTexture({
          data: textureData,
          width: textureWidth,
          height: textureHeight,
          format: "alpha",
          wrap: "clamp",
          mag: "linear",
          min: "linear",
        });
      }

      const destOffsets = new Float32Array(estimatedInstances * 2);
      const srcWidths = new Float32Array(estimatedInstances);
      const srcOffsets = new Float32Array(estimatedInstances * 2);

      // These don't vary across characters within a marker, but the divisor can't be dynamic so we have to duplicate the data for each character.
      const alignmentOffset = new Float32Array(estimatedInstances * 2);
      const scale = new Float32Array(estimatedInstances * 3);
      const foregroundColor = new Float32Array(estimatedInstances * 4);
      const backgroundColor = new Float32Array(estimatedInstances * 4);
      const highlightColor = new Float32Array(estimatedInstances * 4);
      const enableBackground = new Float32Array(estimatedInstances);
      const billboard = new Float32Array(estimatedInstances);
      const posePosition = new Float32Array(estimatedInstances * 3);
      const poseOrientation = new Float32Array(estimatedInstances * 4);
      const enableHighlight = new Float32Array(estimatedInstances);

      let totalInstances = 0;
      for (const marker of props) {
        let totalWidth = 0;
        let x = 0;
        let y = 0;
        let markerInstances = 0;

        // If we need to render text for hitmap framebuffer, we only render the polygons using
        // the foreground color (which needs to be converted to RGBA since it's a vec4).
        // See comment on fragment shader above
        const fgColor = toColor(
          isHitmap ? marker.color || [0, 0, 0, 1] : marker.colors?.[0] || marker.color || BG_COLOR_LIGHT
        );
        const outline = marker.colors?.[1] != null || command.autoBackgroundColor;
        const bgColor = toColor(
          marker.colors?.[1] || (command.autoBackgroundColor && isColorDark(fgColor) ? BG_COLOR_LIGHT : BG_COLOR_DARK)
        );
        const hlColor = marker?.highlightColor || { r: 1, b: 0, g: 1, a: 1 };

        for (let i = 0; i < marker.text.length; i++) {
          const char = marker.text[i];
          if (char === "\n") {
            x = 0;
            y = command.resolution;
            continue;
          }
          const info = charInfo[char];
          const index = totalInstances + markerInstances;

          // Calculate per-character attributes
          destOffsets[2 * index + 0] = x;
          destOffsets[2 * index + 1] = -y;
          srcOffsets[2 * index + 0] = info.x + BUFFER;
          // In order to make sure there's enough room for glyphs' descenders (i.e. 'g'),
          // we need to apply an extra offset based on the font resolution.
          // The value used to compute the offset is a result of experimentation.
          srcOffsets[2 * index + 1] = info.y + BUFFER + 0.05 * command.resolution;
          srcWidths[index] = info.width;

          x += info.width;
          totalWidth = Math.max(totalWidth, x);

          // Copy per-marker attributes. These are duplicated per character so that we can draw
          // all characters from all markers in a single draw call.

          billboard[index] = marker.billboard ?? true ? 1 : 0;

          scale[3 * index + 0] = marker.scale.x;
          scale[3 * index + 1] = marker.scale.y;
          scale[3 * index + 2] = marker.scale.z;

          posePosition[3 * index + 0] = marker.pose.position.x;
          posePosition[3 * index + 1] = marker.pose.position.y;
          posePosition[3 * index + 2] = marker.pose.position.z;

          poseOrientation[4 * index + 0] = marker.pose.orientation.x;
          poseOrientation[4 * index + 1] = marker.pose.orientation.y;
          poseOrientation[4 * index + 2] = marker.pose.orientation.z;
          poseOrientation[4 * index + 3] = marker.pose.orientation.w;

          foregroundColor[4 * index + 0] = fgColor.r;
          foregroundColor[4 * index + 1] = fgColor.g;
          foregroundColor[4 * index + 2] = fgColor.b;
          foregroundColor[4 * index + 3] = fgColor.a;

          backgroundColor[4 * index + 0] = bgColor.r;
          backgroundColor[4 * index + 1] = bgColor.g;
          backgroundColor[4 * index + 2] = bgColor.b;
          backgroundColor[4 * index + 3] = bgColor.a;

          highlightColor[4 * index + 0] = hlColor.r;
          highlightColor[4 * index + 1] = hlColor.g;
          highlightColor[4 * index + 2] = hlColor.b;
          highlightColor[4 * index + 3] = hlColor.a;

          enableHighlight[index] = marker.highlightedIndices && marker.highlightedIndices.includes(i) ? 1 : 0;

          enableBackground[index] = outline ? 1 : 0;

          ++markerInstances;
        }

        const totalHeight = y + command.resolution;
        for (let i = 0; i < markerInstances; i++) {
          alignmentOffset[2 * (totalInstances + i) + 0] = -totalWidth / 2;
          alignmentOffset[2 * (totalInstances + i) + 1] = totalHeight / 2;
        }

        totalInstances += markerInstances;
      }

      makeDrawText(isHitmap)({
        instances: totalInstances,

        // per-character
        srcOffsets,
        destOffsets,
        srcWidths,

        // per-marker
        alignmentOffset,
        billboard,
        enableBackground,
        enableHighlight,
        foregroundColor,
        backgroundColor,
        highlightColor,
        poseOrientation,
        posePosition,
        scale,
      });
    };
  };
  command.autoBackgroundColor = false;
  return command;
}

export default function GLText(props: Props) {
  const [command] = useState(() => makeTextCommand(props.alphabet));
  // HACK: Worldview doesn't provide an easy way to pass a command-level prop into the regl commands,
  // so just attach it to the command object for now.
  command.autoBackgroundColor = props.autoBackgroundColor;
  command.resolution = Math.max(MIN_RESOLUTION, props.resolution || DEFAULT_RESOLUTION);
  command.scaleInvariant = props.scaleInvariantFontSize != null;
  command.scaleInvariantSize = props.scaleInvariantFontSize ?? 0;
  const getChildrenForHitmap = createInstancedGetChildrenForHitmap(1);

  return <Command getChildrenForHitmap={getChildrenForHitmap} reglCommand={command} {...props} />;
}<|MERGE_RESOLUTION|>--- conflicted
+++ resolved
@@ -258,11 +258,7 @@
     // depth test don't work together nicely for partially-transparent pixels.
     float edgeStep = smoothstep(1.0 - cutoff - fwidth(dist), 1.0 - cutoff, dist);
 
-<<<<<<< HEAD
-    if (scaleInvariant && vBillboard == 1.0 && scaleInvariantSize < 0.03) {
-=======
     if (scaleInvariant && vBillboard == 1.0 && scaleInvariantSize <= 20.0) {
->>>>>>> 8b2a9333
       // If scale invariant is enabled and scaleInvariantSize is "too small", do not interpolate
       // the raw distance value since at such small scale, the SDF approach causes some
       // visual artifacts.
