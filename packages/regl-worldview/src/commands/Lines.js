--- conflicted
+++ resolved
@@ -12,13 +12,6 @@
 
 import type { Line, Vec4, Color, Pose, DepthState, BlendState } from "../types";
 import {
-<<<<<<< HEAD
-  getHitmapPropsForInstancedCommands as getHitmapProps,
-  getObjectForInstancedCommands as getObjectFromHitmapId,
-} from "../utils/hitmapDefaults";
-import { makeCommand } from "./Command";
-import { mat4 } from 'gl-matrix'
-=======
   defaultBlend,
   withPose,
   toRGBA,
@@ -29,7 +22,7 @@
 } from "../utils/commandUtils";
 import { nonInstancedGetChildrenForHitmap } from "../utils/getChildrenForHitmapDefaults";
 import Command, { type CommonCommandProps } from "./Command";
->>>>>>> d46c6339
+import { mat4 } from 'gl-matrix'
 
 /*
 Triangle-based line drawing.
@@ -177,17 +170,10 @@
   vec4 localD = localTransform * vec4(positionD, 1);
 
   mat4 projView = projection * view;
-<<<<<<< HEAD
-  vec4 projA = projView * vec4(applyPose(localA.xyz), 1);
-  vec4 projB = projView * vec4(applyPose(localB.xyz), 1);
-  vec4 projC = projView * vec4(applyPose(localC.xyz), 1);
-  vec4 projD = projView * vec4(applyPose(localD.xyz), 1);
-=======
-  vec4 projA = projView * vec4(applyPose(applyPoseInstance(positionA, poseRotation, posePosition)), 1);
-  vec4 projB = projView * vec4(applyPose(applyPoseInstance(positionB, poseRotation, posePosition)), 1);
-  vec4 projC = projView * vec4(applyPose(applyPoseInstance(positionC, poseRotation, posePosition)), 1);
-  vec4 projD = projView * vec4(applyPose(applyPoseInstance(positionD, poseRotation, posePosition)), 1);
->>>>>>> d46c6339
+  vec4 projA = projView * vec4(applyPose(applyPoseInstance(localA.xyz, poseRotation, posePosition)), 1);
+  vec4 projB = projView * vec4(applyPose(applyPoseInstance(localB.xyz, poseRotation, posePosition)), 1);
+  vec4 projC = projView * vec4(applyPose(applyPoseInstance(localC.xyz, poseRotation, posePosition)), 1);
+  vec4 projD = projView * vec4(applyPose(applyPoseInstance(localD.xyz, poseRotation, posePosition)), 1);
 
   vec2 aspectVec = vec2(viewportWidth / viewportHeight, 1.0);
   vec2 screenA = projA.xy / projA.w * aspectVec;
