// @flow

import { storiesOf } from "@storybook/react";
import { quat } from "gl-matrix";
import { range } from "lodash";
import React, { useState, useLayoutEffect, useCallback } from "react";
import { withScreenshot } from "storybook-chrome-screenshot";
import tinyColor from "tinycolor2";

import { Axes } from "../commands";
import type { Color } from "../types";
import { vec4ToOrientation } from "../utils/commandUtils";
import Container from "./Container";
import { rng } from "./util";

import { GLText } from "..";

function textMarkers({
  text,
  billboard,
  background = true,
<<<<<<< HEAD
}: {|
  text: string,
  billboard?: ?boolean,
  background?: ?boolean,
|}) {
=======
  randomScale = false,
}: {
  text: string,
  billboard?: ?boolean,
  background?: ?boolean,
  randomScale?: ?boolean,
}) {
>>>>>>> fac8649a
  const radius = 10;
  const count = 10;
  const scale = (i: number) => {
    if (!randomScale) {
      return { x: 1, y: 1, z: 1 };
    }
    return {
      x: 0.5 + 2.0 * rng(),
      y: 0.5 + 2.0 * rng(),
      z: 0.5 + 2.0 * rng(),
    };
  };
  return new Array(count).fill().map((_, i) => {
    const angle = (2 * Math.PI * i) / count;
    const color = { r: 0, g: i / count, b: i / count, a: 1 };
    return {
      text: `${text} ${i}`,
      pose: {
        position: { x: radius * Math.cos(angle), y: radius * Math.sin(angle), z: 0 },
        orientation: vec4ToOrientation(quat.rotateZ(quat.create(), quat.create(), Math.PI / 2 + angle)),
      },
      scale: scale(i),
      color,
      colors: background && i % 4 === 0 ? [color, { r: 1, g: 1, b: 0, a: 1 }] : undefined,
      billboard,
    };
  });
}

storiesOf("Worldview/GLText", module)
  .addDecorator(withScreenshot({ delay: 200 }))
  .add("resolution - default", () => {
    const markers = textMarkers({ text: "Hello\nWorldview", billboard: true });
    const target = markers[9].pose.position;
    return (
      <Container
        cameraState={{
          target: [target.x, target.y, target.z],
          perspective: true,
          distance: 3,
        }}>
        <GLText>{markers}</GLText>
        <Axes />
      </Container>
    );
  })
  .add("resolution - 80", () => {
    const markers = textMarkers({ text: "Hello\nWorldview", billboard: true });
    const target = markers[9].pose.position;
    return (
      <Container
        cameraState={{
          target: [target.x, target.y, target.z],
          perspective: true,
          distance: 3,
        }}>
        <GLText resolution={80}>{markers}</GLText>
        <Axes />
      </Container>
    );
  })
  .add("resolution - 40", () => {
    const markers = textMarkers({ text: "Hello\nWorldview", billboard: true });
    const target = markers[9].pose.position;
    return (
      <Container
        cameraState={{
          target: [target.x, target.y, target.z],
          perspective: true,
          distance: 3,
        }}>
        <GLText resolution={40}>{markers}</GLText>
        <Axes />
      </Container>
    );
  })
  .add("random marker scale", () => {
    const markers = textMarkers({ text: "Hello\nWorldview", billboard: true, randomScale: true });
    return (
      <Container cameraState={{ perspective: true, distance: 25 }}>
        <GLText resolution={40}>{markers}</GLText>
        <Axes />
      </Container>
    );
  })
  .add("scaleInvariant", () => {
    const markers = textMarkers({ text: "Hello\nWorldview", billboard: true });
    return (
      <Container cameraState={{ perspective: true, distance: 25 }}>
        <GLText scaleInvariantFontSize={10}>{markers}</GLText>
        <Axes />
      </Container>
    );
  })
  .add("scaleInvariant-20", () => {
    const markers = textMarkers({ text: "Hello\nWorldview", billboard: true });
    return (
      <Container cameraState={{ perspective: true, distance: 25 }}>
        <GLText scaleInvariantFontSize={20}>{markers}</GLText>
        <Axes />
      </Container>
    );
  })
  .add("scaleInvariant-40", () => {
    const markers = textMarkers({ text: "Hello\nWorldview", billboard: true });
    return (
      <Container cameraState={{ perspective: true, distance: 25 }} backgroundColor={[0.2, 0.2, 0.4, 1]}>
        <GLText scaleInvariantFontSize={40}>{markers}</GLText>
        <Axes />
      </Container>
    );
  })
  .add("scaleInvariant - perspective: false", () => {
    const markers = textMarkers({ text: "Hello\nWorldview", billboard: true });
    return (
      <Container cameraState={{ perspective: false, distance: 25 }} backgroundColor={[0.4, 0.2, 0.2, 1]}>
        <GLText scaleInvariantFontSize={40}>{markers}</GLText>
        <Axes />
      </Container>
    );
  })
  .add("scaleInvariant resize", () => {
    function Example() {
      const [hasRenderedOnce, setHasRenderedOnce] = useState<boolean>(false);
      const refFn = useCallback(() => {
        setTimeout(() => {
          setHasRenderedOnce(true);
        }, 100);
      }, []);
      const markers = textMarkers({ text: "Hello\nWorldview", billboard: true });
      return (
        <div
          style={{ width: hasRenderedOnce ? 500 : 250, height: hasRenderedOnce ? 500 : 250, background: "black" }}
          ref={refFn}>
          <Container cameraState={{ perspective: true, distance: 40 }}>
            <GLText scaleInvariantFontSize={20}>{markers}</GLText>
            <Axes />
          </Container>
        </div>
      );
    }
    return <Example />;
  })
  .add("scaleInvariant - ignore scale", () => {
    const markers = textMarkers({ text: "Hello\nWorldview", billboard: true, randomScale: true });
    return (
      <Container cameraState={{ perspective: true, distance: 25 }}>
        <GLText scaleInvariantFontSize={30}>{markers}</GLText>
        <Axes />
      </Container>
    );
  })
  .add("with alphabet", () => {
    const markers = textMarkers({ text: "Hello\nWorldview", billboard: true });
    const alphabet = "HelloWorldview0123456789".split("");
    return (
      <Container cameraState={{ perspective: true, distance: 25 }}>
        <GLText alphabet={alphabet}>{markers}</GLText>
        <Axes />
      </Container>
    );
  })
  .add("billboard", () => (
    <Container cameraState={{ perspective: true, distance: 40 }}>
      <GLText>{textMarkers({ text: "Hello\nWorldview", billboard: true })}</GLText>
      <Axes />
    </Container>
  ))
  .add("non-billboard", () => (
    <Container cameraState={{ perspective: true, distance: 40 }}>
      <GLText>{textMarkers({ text: "Hello\nWorldview", billboard: false })}</GLText>
      <Axes />
    </Container>
  ))
  .add("no background", () => (
    <Container cameraState={{ perspective: true, distance: 40 }}>
      <GLText>{textMarkers({ text: "Hello\nWorldview", billboard: false, background: false })}</GLText>
      <Axes />
    </Container>
  ))
  .add("autoBackgroundColor", () => (
    <Container cameraState={{ perspective: true, distance: 40 }} backgroundColor={[0.2, 0.2, 0.4, 1]}>
      <GLText autoBackgroundColor>{textMarkers({ text: "Hello\nWorldview" })}</GLText>
      <Axes />
    </Container>
  ))
  .add("autoBackgroundColor scaleInvariant", () => (
    <Container cameraState={{ perspective: true, distance: 40 }} backgroundColor={[0.2, 0.2, 0.4, 1]}>
      <GLText autoBackgroundColor scaleInvariantFontSize={10}>
        {textMarkers({ text: "Hello\nWorldview", billboard: true })}
      </GLText>
      <Axes />
    </Container>
  ))
  .add("changing text", () => {
    function Example() {
      const [text, setText] = useState("Hello\nWorldview");
      useLayoutEffect(() => {
        setText(`New text!`);
      }, []);
      return (
        <Container cameraState={{ perspective: true, distance: 40 }} backgroundColor={[0.2, 0.2, 0.4, 1]}>
          <div style={{ position: "absolute", top: 30, right: 30 }}>
            <button onClick={() => setText(`Value: ${Math.floor(100 * Math.random())}`)}>Change Text</button>
          </div>
          <GLText autoBackgroundColor>{textMarkers({ text })}</GLText>
          <Axes />
        </Container>
      );
    }
    return <Example />;
  })
  .add("highlighted text", () => {
    const Example = () => {
      const [searchText, setSearchText] = useState("ello\nW");
      const markers = textMarkers({ text: "Hello\nWorldview" }).map((marker) => {
        if (!searchText) {
          return marker;
        }
        const highlightedIndices = new Set();
        let match;
        let regex;
        try {
          regex = new RegExp(searchText, "ig");
        } catch (e) {
          return marker;
        }
        while ((match = regex.exec(marker.text)) !== null) {
          // $FlowFixMe - Flow doesn't understand the while loop terminating condition.
          range(0, match[0].length).forEach((i) => {
            // $FlowFixMe - Flow doesn't understand the while loop terminating condition.
            highlightedIndices.add(match.index + i);
          });
        }
        return { ...marker, highlightedIndices: Array.from(highlightedIndices) };
      });

      return (
        <div style={{ width: "100%", height: "100%" }}>
          <div style={{ width: "100%", height: "100%" }}>
            <Container cameraState={{ perspective: true, distance: 40 }} backgroundColor={[0.2, 0.2, 0.4, 1]}>
              <GLText autoBackgroundColor>{markers}</GLText>
              <Axes />
            </Container>
          </div>
          <div style={{ position: "absolute", top: "10px", right: "10px" }}>
            <label htmlFor="search">Search: </label>
            <input
              type="text"
              name="search"
              placeholder="search text"
              value={searchText}
              onChange={(e) => setSearchText(e.target.value)}
            />
          </div>
        </div>
      );
    };

    return <Example />;
  })
  .add("custom highlight color", () => {
    const Example = () => {
      const [highlightColor, setHighlightColor] = useState<Color>({ r: 1, b: 0.5, g: 0.5, a: 1 });
      const markers = textMarkers({ text: "Hello\nWorldview", background: false }).map((marker) => ({
        ...marker,
        highlightedIndices: [0, 1, 2, 3, 4],
        highlightColor,
      }));

      return (
        <div style={{ width: "100%", height: "100%" }}>
          <Container cameraState={{ perspective: true, distance: 40 }} backgroundColor={[0.2, 0.2, 0.4, 1]}>
            <div style={{ position: "absolute", top: "10px", right: "10px" }}>
              <label htmlFor="highlight-color">Highlight Color: </label>
              <input
                type="color"
                name="highlight-color"
                value={tinyColor.fromRatio(highlightColor).toHexString()}
                onChange={(e) => {
                  const hex = e.target.value;
                  const { r, g, b } = tinyColor(hex).toRgb();
                  setHighlightColor({ r: r / 255, g: g / 255, b: b / 255, a: 1 });
                }}
              />
            </div>

            <GLText>{markers}</GLText>
            <Axes />
          </Container>
        </div>
      );
    };

    return <Example />;
  });<|MERGE_RESOLUTION|>--- conflicted
+++ resolved
@@ -19,21 +19,13 @@
   text,
   billboard,
   background = true,
-<<<<<<< HEAD
+  randomScale = false,
 }: {|
   text: string,
   billboard?: ?boolean,
   background?: ?boolean,
+  randomScale?: ?boolean,
 |}) {
-=======
-  randomScale = false,
-}: {
-  text: string,
-  billboard?: ?boolean,
-  background?: ?boolean,
-  randomScale?: ?boolean,
-}) {
->>>>>>> fac8649a
   const radius = 10;
   const count = 10;
   const scale = (i: number) => {
